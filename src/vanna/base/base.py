--- conflicted
+++ resolved
@@ -724,7 +724,7 @@
         database: str,
         role: Union[str, None] = None,
         warehouse: Union[str, None] = None,
-        **kwargs
+        **kwargs,
     ):
         try:
             snowflake = __import__("snowflake.connector")
@@ -772,10 +772,7 @@
             account=account,
             database=database,
             client_session_keep_alive=True,
-<<<<<<< HEAD
-=======
-            **kwargs
->>>>>>> 7b89c692
+            **kwargs,
         )
 
         def run_sql_snowflake(sql: str) -> pd.DataFrame:
@@ -801,11 +798,13 @@
         self.run_sql = run_sql_snowflake
         self.run_sql_is_set = True
 
-<<<<<<< HEAD
-    def connect_to_sqlite(self, url: str = ":memory:", conn=None):
-=======
-    def connect_to_sqlite(self, url: str, check_same_thread: bool = False,  **kwargs):
->>>>>>> 7b89c692
+    def connect_to_sqlite(
+        self,
+        url: str = ":memory:",
+        conn=None,
+        check_same_thread: bool = False,
+        **kwargs,
+    ):
         """
         Connect to a SQLite database. This is just a helper function to set [`vn.run_sql`][vanna.base.base.VannaBase.run_sql]
 
@@ -836,16 +835,8 @@
                     f"Invalid connection settings. Pass a valid url or sqlite conn."
                 )
 
-<<<<<<< HEAD
-            conn = sqlite3.connect(url, check_same_thread=False)
-=======
         # Connect to the database
-        conn = sqlite3.connect(
-            url,
-            check_same_thread=check_same_thread,
-            **kwargs
-        )
->>>>>>> 7b89c692
+        conn = sqlite3.connect(url, check_same_thread=check_same_thread, **kwargs)
 
         def run_sql_sqlite(sql: str):
             return pd.read_sql_query(sql, conn)
@@ -861,7 +852,7 @@
         user: str = None,
         password: str = None,
         port: int = None,
-        **kwargs
+        **kwargs,
     ):
         """
         Connect to postgres using the psycopg2 connector. This is just a helper function to set [`vn.run_sql`][vanna.base.base.VannaBase.run_sql]
@@ -931,7 +922,7 @@
                 user=user,
                 password=password,
                 port=port,
-                **kwargs
+                **kwargs,
             )
         except psycopg2.Error as e:
             raise ValidationError(e)
@@ -968,10 +959,7 @@
         user: str = None,
         password: str = None,
         port: int = None,
-<<<<<<< HEAD
-=======
-        **kwargs
->>>>>>> 7b89c692
+        **kwargs,
     ):
         try:
             import pymysql.cursors
@@ -1021,10 +1009,7 @@
                 database=dbname,
                 port=port,
                 cursorclass=pymysql.cursors.DictCursor,
-<<<<<<< HEAD
-=======
-                **kwargs
->>>>>>> 7b89c692
+                **kwargs,
             )
         except pymysql.Error as e:
             raise ValidationError(e)
@@ -1061,10 +1046,7 @@
         user: str = None,
         password: str = None,
         port: int = None,
-<<<<<<< HEAD
-=======
-        **kwargs
->>>>>>> 7b89c692
+        **kwargs,
     ):
         try:
             import clickhouse_connect
@@ -1113,7 +1095,7 @@
                 username=user,
                 password=password,
                 database=dbname,
-                **kwargs
+                **kwargs,
             )
             print(conn)
         except Exception as e:
@@ -1136,14 +1118,7 @@
         self.run_sql = run_sql_clickhouse
 
     def connect_to_oracle(
-        self,
-        user: str = None,
-        password: str = None,
-        dsn: str = None,
-<<<<<<< HEAD
-=======
-        **kwargs
->>>>>>> 7b89c692
+        self, user: str = None, password: str = None, dsn: str = None, **kwargs
     ):
         """
         Connect to an Oracle db using oracledb package. This is just a helper function to set [`vn.run_sql`][vanna.base.base.VannaBase.run_sql]
@@ -1192,15 +1167,7 @@
         conn = None
 
         try:
-            conn = oracledb.connect(
-                user=user,
-                password=password,
-                dsn=dsn,
-<<<<<<< HEAD
-=======
-                **kwargs
->>>>>>> 7b89c692
-            )
+            conn = oracledb.connect(user=user, password=password, dsn=dsn, **kwargs)
         except oracledb.Error as e:
             raise ValidationError(e)
 
@@ -1235,10 +1202,7 @@
         self.run_sql = run_sql_oracle
 
     def connect_to_bigquery(
-        self,
-        cred_file_path: str = None,
-        project_id: str = None,
-        **kwargs
+        self, cred_file_path: str = None, project_id: str = None, **kwargs
     ):
         """
         Connect to gcs using the bigquery connector. This is just a helper function to set [`vn.run_sql`][vanna.base.base.VannaBase.run_sql]
@@ -1302,9 +1266,7 @@
 
             try:
                 conn = bigquery.Client(
-                    project=project_id,
-                    credentials=credentials,
-                    **kwargs
+                    project=project_id, credentials=credentials, **kwargs
                 )
             except:
                 raise ImproperlyConfigured(
@@ -1328,11 +1290,9 @@
         self.run_sql_is_set = True
         self.run_sql = run_sql_bigquery
 
-<<<<<<< HEAD
-    def connect_to_duckdb(self, url: str = ":memory:", init_sql: str = None, conn=None):
-=======
-    def connect_to_duckdb(self, url: str, init_sql: str = None, **kwargs):
->>>>>>> 7b89c692
+    def connect_to_duckdb(
+        self, url: str = ":memory:", init_sql: str = None, conn=None, **kwargs
+    ):
         """
         Connect to a DuckDB database. This is just a helper function to set [`vn.run_sql`][vanna.base.base.VannaBase.run_sql]
 
@@ -1356,7 +1316,6 @@
             if url == ":memory:" or url == "":
                 path = ":memory:"
             else:
-<<<<<<< HEAD
                 if os.path.exists(url):
                     path = url
                 elif url.startswith("md") or url.startswith("motherduck"):
@@ -1369,19 +1328,8 @@
                         with open(path, "wb") as f:
                             f.write(response.content)
 
-                conn = duckdb.connect(path)
-=======
-                path = os.path.basename(urlparse(url).path)
-                # Download the database if it doesn't exist
-                if not os.path.exists(path):
-                    response = requests.get(url)
-                    response.raise_for_status()  # Check that the request was successful
-                    with open(path, "wb") as f:
-                        f.write(response.content)
-
         # Connect to the database
         conn = duckdb.connect(path, **kwargs)
->>>>>>> 7b89c692
         if init_sql:
             conn.query(init_sql)
 
@@ -1443,25 +1391,15 @@
     def connect_to_presto(
         self,
         host: str,
-<<<<<<< HEAD
         catalog: str = "hive",
         schema: str = "default",
-=======
-        catalog: str = 'hive',
-        schema: str = 'default',
->>>>>>> 7b89c692
         user: str = None,
         password: str = None,
         port: int = None,
         combined_pem_path: str = None,
-<<<<<<< HEAD
         protocol: str = "https",
         requests_kwargs: dict = None,
-=======
-        protocol: str = 'https',
-        requests_kwargs: dict = None,
-        **kwargs
->>>>>>> 7b89c692
+        **kwargs,
     ):
         """
         Connect to a Presto database using the specified parameters.
@@ -1492,68 +1430,8 @@
                 " run command: \npip install pyhive"
             )
 
-<<<<<<< HEAD
         if not host:
             host = os.getenv("PRESTO_HOST")
-=======
-      if not host:
-        host = os.getenv("PRESTO_HOST")
-
-      if not host:
-        raise ImproperlyConfigured("Please set your presto host")
-
-      if not catalog:
-        catalog = os.getenv("PRESTO_CATALOG")
-
-      if not catalog:
-        raise ImproperlyConfigured("Please set your presto catalog")
-
-      if not user:
-        user = os.getenv("PRESTO_USER")
-
-      if not user:
-        raise ImproperlyConfigured("Please set your presto user")
-
-      if not password:
-        password = os.getenv("PRESTO_PASSWORD")
-
-      if not port:
-        port = os.getenv("PRESTO_PORT")
-
-      if not port:
-        raise ImproperlyConfigured("Please set your presto port")
-
-      conn = None
-
-      try:
-        if requests_kwargs is None and combined_pem_path is not None:
-          # use the combined pem file to verify the SSL connection
-          requests_kwargs = {
-            'verify': combined_pem_path,  # 使用转换后得到的 PEM 文件进行 SSL 验证
-          }
-        conn = presto.Connection(host=host,
-                                 username=user,
-                                 password=password,
-                                 catalog=catalog,
-                                 schema=schema,
-                                 port=port,
-                                 protocol=protocol,
-                                 requests_kwargs=requests_kwargs,
-                                 **kwargs)
-      except presto.Error as e:
-        raise ValidationError(e)
-
-      def run_sql_presto(sql: str) -> Union[pd.DataFrame, None]:
-        if conn:
-          try:
-            sql = sql.rstrip()
-            # fix for a known problem with presto db where an extra ; will cause an error.
-            if sql.endswith(';'):
-                sql = sql[:-1]
-            cs = conn.cursor()
-            cs.execute(sql)
-            results = cs.fetchall()
->>>>>>> 7b89c692
 
         if not host:
             raise ImproperlyConfigured("Please set your presto host")
@@ -1581,12 +1459,13 @@
 
         conn = None
 
+        if requests_kwargs is None and combined_pem_path is not None:
+            # use the combined pem file to verify the SSL connection
+            requests_kwargs = {
+                "verify": combined_pem_path,  # 使用转换后得到的 PEM 文件进行 SSL 验证
+            }
+
         try:
-            if requests_kwargs is None and combined_pem_path is not None:
-                # use the combined pem file to verify the SSL connection
-                requests_kwargs = {
-                    "verify": combined_pem_path,  # 使用转换后得到的 PEM 文件进行 SSL 验证
-                }
             conn = presto.Connection(
                 host=host,
                 username=user,
@@ -1596,6 +1475,7 @@
                 port=port,
                 protocol=protocol,
                 requests_kwargs=requests_kwargs,
+                **kwargs,
             )
         except presto.Error as e:
             raise ValidationError(e)
@@ -1631,20 +1511,12 @@
     def connect_to_hive(
         self,
         host: str = None,
-<<<<<<< HEAD
         dbname: str = "default",
         user: str = None,
         password: str = None,
         port: int = None,
         auth: str = "CUSTOM",
-=======
-        dbname: str = 'default',
-        user: str = None,
-        password: str = None,
-        port: int = None,
-        auth: str = 'CUSTOM',
-        **kwargs
->>>>>>> 7b89c692
+        **kwargs,
     ):
         """
         Connect to a Hive database. This is just a helper function to set [`vn.run_sql`][vanna.base.base.VannaBase.run_sql]
