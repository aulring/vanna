import os

from ..base import VannaBase


class GoogleGeminiChat(VannaBase):
    def __init__(self, config=None):
        VannaBase.__init__(self, config=config)

        # default temperature - can be overrided using config
        self.temperature = 0.7

        if "temperature" in config:
            self.temperature = config["temperature"]

        if "model_name" in config:
            model_name = config["model_name"]
        else:
            model_name = "gemini-1.0-pro"

        self.google_api_key = None

        if "api_key" in config or os.getenv("GOOGLE_API_KEY"):
            """
            If Google api_key is provided through config
            or set as an environment variable, assign it.
            """
            import google.generativeai as genai

            genai.configure(api_key=config["api_key"])
            self.chat_model = genai.GenerativeModel(model_name)
        else:
            # Authenticate using VertexAI
            from vertexai.preview.generative_models import GenerativeModel
<<<<<<< HEAD

            self.chat_model = GenerativeModel("gemini-pro")
=======
            self.chat_model = GenerativeModel(model_name)
>>>>>>> 8b17f39d

    def system_message(self, message: str) -> any:
        return message

    def user_message(self, message: str) -> any:
        return message

    def assistant_message(self, message: str) -> any:
        return message

    def submit_prompt(self, prompt, **kwargs) -> str:
        response = self.chat_model.generate_content(
            prompt,
            generation_config={
                "temperature": self.temperature,
            },
        )
        return response.text<|MERGE_RESOLUTION|>--- conflicted
+++ resolved
@@ -32,12 +32,8 @@
         else:
             # Authenticate using VertexAI
             from vertexai.preview.generative_models import GenerativeModel
-<<<<<<< HEAD
 
-            self.chat_model = GenerativeModel("gemini-pro")
-=======
             self.chat_model = GenerativeModel(model_name)
->>>>>>> 8b17f39d
 
     def system_message(self, message: str) -> any:
         return message
